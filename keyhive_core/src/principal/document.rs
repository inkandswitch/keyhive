--- conflicted
+++ resolved
@@ -442,7 +442,6 @@
 
 #[derive(Debug, Clone, PartialEq)]
 pub struct RevokeMemberUpdate<T: ContentRef = [u8; 32], L: MembershipListener<T> = NoListener> {
-<<<<<<< HEAD
     pub(crate) revocations: Vec<Rc<Signed<Revocation<T, L>>>>,
     pub(crate) redelegations: Vec<Rc<Signed<Delegation<T, L>>>>,
     pub(crate) cgka_ops: Vec<CgkaOperation>,
@@ -460,10 +459,6 @@
     pub fn cgka_ops(&self) -> &[CgkaOperation] {
         &self.cgka_ops
     }
-=======
-    pub revocations: Vec<Rc<Signed<Revocation<T, L>>>>,
-    pub cgka_ops: Vec<Signed<CgkaOperation>>,
->>>>>>> 10c4199e
 }
 
 impl<T: ContentRef, L: MembershipListener<T>> Default for RevokeMemberUpdate<T, L> {
