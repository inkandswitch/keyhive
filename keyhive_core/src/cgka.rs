--- conflicted
+++ resolved
@@ -57,7 +57,7 @@
     pub owner_sks: ShareKeyMap,
     tree: BeeKem,
     /// Graph of all operations seen (but not necessarily applied) so far.
-    ops_graph: CgkaOperationGraph,
+    pub(crate) ops_graph: CgkaOperationGraph,
     /// Whether there are ops in the graph that have not been applied to the
     ///tree due to a structural change.
     pending_ops_for_structural_change: bool,
@@ -134,13 +134,9 @@
         let current_pcs_key = if !self.has_pcs_key() {
             let new_share_secret_key = ShareSecretKey::generate(csprng);
             let new_share_key = new_share_secret_key.share_key();
-<<<<<<< HEAD
             let (pcs_key, update_op) =
                 self.update(new_share_key, new_share_secret_key, signing_key, csprng)?;
-=======
-            println!("!@ new_app_secret update op for {}", self.owner_id);
-            let (pcs_key, update_op) = self.update(new_share_key, new_share_secret_key, csprng)?;
->>>>>>> f3be0e6c
+            tracing::trace!("new_app_secret update op {owner}", owner = self.owner_id);
             self.insert_pcs_key(&pcs_key, Digest::hash(&update_op));
             op = Some(update_op);
             pcs_key
@@ -271,18 +267,14 @@
 
     /// Update leaf key pair for this Identifier. This also triggers a tree path
     /// update for that leaf.
+    #[tracing::instrument(skip(csprng))]
     pub fn update<R: rand::CryptoRng + rand::RngCore>(
         &mut self,
         new_pk: ShareKey,
         new_sk: ShareSecretKey,
         signing_key: &ed25519_dalek::SigningKey,
         csprng: &mut R,
-<<<<<<< HEAD
     ) -> Result<(PcsKey, Signed<CgkaOperation>), CgkaError> {
-=======
-    ) -> Result<(PcsKey, CgkaOperation), CgkaError> {
-        println!("!@ Calling Cgka::update()");
->>>>>>> f3be0e6c
         if self.should_replay() {
             self.replay_ops_graph()?;
         }
@@ -298,18 +290,11 @@
                 predecessors,
                 doc_id: self.doc_id,
             };
-<<<<<<< HEAD
 
             let signed_op = Signed::try_sign(op, signing_key)?;
             self.ops_graph.add_local_op(&signed_op);
             self.insert_pcs_key(&pcs_key, Digest::hash(&signed_op));
             Ok((pcs_key, signed_op))
-=======
-            println!("!@ -- Op Digest: {}", Digest::hash(&op));
-            self.ops_graph.add_local_op(&op);
-            self.insert_pcs_key(&pcs_key, Digest::hash(&op));
-            Ok((pcs_key, op))
->>>>>>> f3be0e6c
         } else {
             Err(CgkaError::IdentifierNotFound)
         }
@@ -326,15 +311,11 @@
     /// we add it to our ops graph but don't apply it yet. If there are no outstanding
     /// membership changes and we receive a concurrent update, we can apply it
     /// immediately.
-<<<<<<< HEAD
+    #[tracing::instrument(skip(self), fields(owner = %self.owner_id, op = ?op.payload.name()))]
     pub fn merge_concurrent_operation(
         &mut self,
         op: Rc<Signed<CgkaOperation>>,
     ) -> Result<(), CgkaError> {
-=======
-    pub fn merge_concurrent_operation(&mut self, op: Rc<CgkaOperation>) -> Result<(), CgkaError> {
-        println!("\nMerging operation at {}: {:?}\n", self.owner_id, op.name());
->>>>>>> f3be0e6c
         if self.ops_graph.contains_op_hash(&Digest::hash(op.borrow())) {
             return Ok(());
         }
@@ -417,7 +398,7 @@
                         CgkaOperation::Remove { id, leaf_idx, .. } => {
                             removed_ids.insert((id, leaf_idx));
                         }
-                        _ => {}
+                        _ => (),
                     }
                     self.apply_operation(op.dupe())?;
                 }
@@ -552,7 +533,7 @@
     }
 }
 
-#[cfg(feature = "test_utils")]
+#[cfg(any(feature = "test_utils", test))]
 impl Cgka {
     pub fn secret_from_root(&mut self) -> Result<PcsKey, CgkaError> {
         self.pcs_key_from_tree_root()
