//! The primary API for the library.

use crate::{
    ability::Ability,
    access::Access,
    archive::Archive,
    cgka::{error::CgkaError, operation::CgkaOperation},
    content::reference::ContentRef,
    crypto::{
        digest::Digest,
        encrypted::EncryptedContent,
        share_key::ShareKey,
        signed::{Signed, SigningError, VerificationError},
        verifiable::Verifiable,
    },
    error::missing_dependency::MissingDependency,
    event::{Event, StaticEvent},
    listener::{cgka::CgkaListener, membership::MembershipListener, no_listener::NoListener},
    principal::{
        active::Active,
        agent::{id::AgentId, Agent},
        document::{
            id::DocumentId, AddMemberError, AddMemberUpdate, DecryptError, Document, EncryptError,
            EncryptedContentWithUpdate, GenerateDocError, MissingIndividualError,
            RevokeMemberUpdate,
        },
        group::{
            delegation::{Delegation, StaticDelegation},
            error::AddError,
            id::GroupId,
            membership_operation::{MembershipOperation, StaticMembershipOperation},
            revocation::{Revocation, StaticRevocation},
            Group, RevokeMemberError,
        },
        identifier::Identifier,
        individual::{
            id::IndividualId,
            op::{add_key::AddKeyOp, rotate_key::RotateKeyOp, KeyOp},
            Individual, ReceivePrekeyOpError,
        },
        membered::{id::MemberedId, Membered},
        peer::Peer,
        public::Public,
    },
    store::{delegation::DelegationStore, revocation::RevocationStore},
};
use derivative::Derivative;
use dupe::Dupe;
use nonempty::NonEmpty;
use serde::Serialize;
use std::{
    cell::RefCell,
    collections::{BTreeMap, HashMap, HashSet},
    rc::Rc,
};
use thiserror::Error;

/// The main object for a user agent & top-level owned stores.
#[derive(Debug, Derivative)]
#[derivative(PartialEq, Eq)]
pub struct Keyhive<
    T: ContentRef = [u8; 32],
    L: MembershipListener<T> + CgkaListener = NoListener,
    R: rand::CryptoRng + rand::RngCore = rand::rngs::ThreadRng,
> {
    /// The [`Active`] user agent.
    active: Rc<RefCell<Active<L>>>,

    /// The [`Individual`]s that are known to this agent.
    individuals: HashMap<IndividualId, Rc<RefCell<Individual>>>,

    /// The [`Group`]s that are known to this agent.
    groups: HashMap<GroupId, Rc<RefCell<Group<T, L>>>>,

    /// The [`Document`]s that are known to this agent.
    docs: HashMap<DocumentId, Rc<RefCell<Document<T, L>>>>,

    /// All applied [`Delegation`]s
    delegations: DelegationStore<T, L>,

    /// All applied [`Revocation`]s
    revocations: RevocationStore<T, L>,

    /// Obsever for [`Event`]s. Intended for running live updates.
    event_listener: L,

    /// Cryptographically secure (pseudo)random number generator.
    #[derivative(PartialEq = "ignore")]
    csprng: R,
}

impl<
        T: ContentRef,
        L: MembershipListener<T> + CgkaListener,
        R: rand::CryptoRng + rand::RngCore,
    > Keyhive<T, L, R>
{
    pub fn id(&self) -> IndividualId {
        self.active.borrow().id()
    }

    pub fn agent_id(&self) -> AgentId {
        self.active.borrow().agent_id()
    }

    pub fn generate(
        signing_key: ed25519_dalek::SigningKey,
        event_listener: L,
        mut csprng: R,
    ) -> Result<Self, SigningError> {
        Ok(Self {
            active: Rc::new(RefCell::new(Active::generate(
                signing_key,
                event_listener.clone(),
                &mut csprng,
            )?)),
            individuals: HashMap::from_iter([(
                Public.id().into(),
                Rc::new(RefCell::new(Public.individual())),
            )]),
            groups: HashMap::new(),
            docs: HashMap::new(),
            delegations: DelegationStore::new(),
            revocations: RevocationStore::new(),
            event_listener,
            csprng,
        })
    }

    pub fn active(&self) -> &Rc<RefCell<Active<L>>> {
        &self.active
    }

    pub fn groups(&self) -> &HashMap<GroupId, Rc<RefCell<Group<T, L>>>> {
        &self.groups
    }

    pub fn documents(&self) -> &HashMap<DocumentId, Rc<RefCell<Document<T, L>>>> {
        &self.docs
    }

    pub fn generate_group(
        &mut self,
        coparents: Vec<Peer<T, L>>,
    ) -> Result<Rc<RefCell<Group<T, L>>>, SigningError> {
        let g = Rc::new(RefCell::new(Group::generate(
            NonEmpty {
                head: self.active.dupe().into(),
                tail: coparents.into_iter().map(Into::into).collect(),
            },
            self.delegations.dupe(),
            self.revocations.dupe(),
            self.event_listener.clone(),
            &mut self.csprng,
        )?));

        self.groups.insert(g.borrow().group_id(), g.dupe());

        Ok(g)
    }

    pub fn generate_doc(
        &mut self,
        coparents: Vec<Peer<T, L>>,
        initial_content_heads: NonEmpty<T>,
    ) -> Result<Rc<RefCell<Document<T, L>>>, GenerateDocError> {
        for peer in coparents.iter() {
            if self.get_agent(peer.id()).is_none() {
                self.register_peer(peer.clone());
            }
        }

        let new_doc = Document::generate(
            NonEmpty {
                head: self.active.dupe().into(),
                tail: coparents.into_iter().map(Into::into).collect(),
            },
            initial_content_heads,
            self.delegations.dupe(),
            self.revocations.dupe(),
            self.event_listener.clone(),
            &self.active.borrow().signing_key,
            &mut self.csprng,
        )?;

        for head in new_doc.delegation_heads().values() {
            self.delegations.insert(head.dupe());

            for dep in head.payload().proof_lineage() {
                self.delegations.insert(dep);
            }
        }

        let doc_id = new_doc.doc_id();
        let doc = Rc::new(RefCell::new(new_doc));
        self.docs.insert(doc_id, doc.dupe());

        Ok(doc)
    }

    pub fn rotate_prekey(
        &mut self,
        prekey: ShareKey,
    ) -> Result<Rc<Signed<RotateKeyOp>>, SigningError> {
        self.active
            .borrow_mut()
            .rotate_prekey(prekey, &mut self.csprng)
    }

    pub fn expand_prekeys(&mut self) -> Result<Rc<Signed<AddKeyOp>>, SigningError> {
        self.active.borrow_mut().expand_prekeys(&mut self.csprng)
    }

    pub fn try_sign<U: Serialize>(&self, data: U) -> Result<Signed<U>, SigningError> {
        self.active.borrow().try_sign(data)
    }

    pub fn register_peer(&mut self, peer: Peer<T, L>) -> bool {
        let id = peer.id();

        if self.get_peer(id).is_some() {
            return false;
        }

        match peer {
            Peer::Individual(indie) => {
                self.individuals.insert(id.into(), indie.dupe());
            }
            Peer::Group(group) => {
                self.groups.insert(GroupId(id), group.dupe());
            }
            Peer::Document(doc) => {
                self.docs.insert(DocumentId(id), doc.dupe());
            }
        }

        true
    }

    pub fn register_individual(&mut self, individual: Rc<RefCell<Individual>>) -> bool {
        let id = individual.borrow().id();

        if self.individuals.contains_key(&id) {
            return false;
        }

        self.individuals.insert(id, individual.dupe());
        true
    }

    pub fn register_group(&mut self, root_delegation: Signed<Delegation<T, L>>) -> bool {
        if self
            .groups
            .contains_key(&GroupId(root_delegation.subject_id()))
        {
            return false;
        }

        let group = Rc::new(RefCell::new(Group::from_individual(
            Individual::new(root_delegation.issuer.into()),
            Rc::new(root_delegation),
            self.delegations.dupe(),
            self.revocations.dupe(),
            self.event_listener.clone(),
        )));

        self.groups.insert(group.borrow().group_id(), group.dupe());
        true
    }

    pub fn get_membership_operation(
        &self,
        digest: &Digest<MembershipOperation<T, L>>,
    ) -> Option<MembershipOperation<T, L>> {
        self.delegations
            .get(&digest.into())
            .map(|d| d.dupe().into())
            .or_else(|| {
                self.revocations
                    .get(&digest.into())
                    .map(|r| r.dupe().into())
            })
    }

    pub fn add_member(
        &mut self,
        to_add: Agent<T, L>,
        resource: &mut Membered<T, L>,
        can: Access,
        other_relevant_docs: &[Rc<RefCell<Document<T, L>>>], // TODO make this automatic
    ) -> Result<AddMemberUpdate<T, L>, AddMemberError> {
        match resource {
            Membered::Group(group) => Ok(group.borrow_mut().add_member(
                to_add,
                can,
                &self.active.borrow().signing_key,
                other_relevant_docs,
            )?),
            Membered::Document(doc) => doc.borrow_mut().add_member(
                to_add,
                can,
                &self.active.borrow().signing_key,
                other_relevant_docs,
            ),
        }
    }

    #[allow(clippy::type_complexity)]
    pub fn revoke_member(
        &mut self,
        to_revoke: Identifier,
        retain_all_other_members: bool,
        resource: &mut Membered<T, L>,
    ) -> Result<RevokeMemberUpdate<T, L>, RevokeMemberError> {
        let mut relevant_docs = BTreeMap::new();
        for (doc_id, Ability { doc, .. }) in self.reachable_docs() {
            relevant_docs.insert(doc_id, doc.borrow().content_heads.iter().cloned().collect());
        }

        resource.revoke_member(
            to_revoke,
            retain_all_other_members,
            &self.active.borrow().signing_key,
            &mut relevant_docs,
        )
    }

    // FIXME: I've temporarily changed this to return EncryptedContentWithUpdate
    // to make progress on writing end-to-end decrypt/encrypt tests.
    pub fn try_encrypt_content(
        &mut self,
        doc: Rc<RefCell<Document<T, L>>>,
        content_ref: &T,
        pred_refs: &Vec<T>,
        content: &[u8],
    ) -> Result<EncryptedContentWithUpdate<T>, EncryptContentError> {
<<<<<<< HEAD
        Ok(doc.borrow_mut().try_encrypt_content(
=======
        // ) -> Result<EncryptedContent<Vec<u8>, T>, EncryptContentError> {
        //         let EncryptedContentWithUpdate {
        //             encrypted_content,
        //             update_op,
        //         } = doc.borrow_mut().try_encrypt_content(
        //             content_ref,
        //             content,
        //             pred_refs,
        //             &mut self.csprng,
        //         )?;

        //         if let Some(found_update_op) = update_op {
        //             let signed_op = Rc::new(
        //                 self.try_sign(found_update_op)
        //                     .map_err(EncryptContentError::SignCgkaOpError)?,
        //             );
        //             self.event_listener.on_cgka_op(&signed_op);
        //         }

        //         Ok(encrypted_content)
        //     }
        let res = doc.borrow_mut().try_encrypt_content(
>>>>>>> f3be0e6c
            content_ref,
            content,
            pred_refs,
            &self.active.borrow().signing_key,
            &mut self.csprng,
<<<<<<< HEAD
        )?)
=======
        )?;
        Ok(res)
>>>>>>> f3be0e6c
    }

    pub fn try_decrypt_content(
        &mut self,
        doc: Rc<RefCell<Document<T, L>>>,
        encrypted: &EncryptedContent<Vec<u8>, T>,
    ) -> Result<Vec<u8>, DecryptError> {
        doc.borrow_mut().try_decrypt_content(encrypted)
    }

    pub fn force_pcs_update(
        &mut self,
        doc: Rc<RefCell<Document<T, L>>>,
    ) -> Result<Signed<CgkaOperation>, EncryptError> {
        doc.borrow_mut()
            .pcs_update(&self.active.borrow().signing_key, &mut self.csprng)
    }

    pub fn reachable_docs(&self) -> BTreeMap<DocumentId, Ability<T, L>> {
        self.docs_reachable_by_agent(&self.active.dupe().into())
    }

    pub fn reachable_members(
        &self,
        membered: Membered<T, L>,
    ) -> HashMap<Identifier, (Agent<T, L>, Access)> {
        match membered {
            Membered::Group(group) => group.borrow().transitive_members(),
            Membered::Document(doc) => doc.borrow().transitive_members(),
        }
    }

    pub fn docs_reachable_by_agent(
        &self,
        agent: &Agent<T, L>,
    ) -> BTreeMap<DocumentId, Ability<T, L>> {
        let mut caps: BTreeMap<DocumentId, Ability<T, L>> = BTreeMap::new();
        let mut seen: HashSet<AgentId> = HashSet::new();

        #[allow(clippy::type_complexity)]
        let mut explore: Vec<(Rc<RefCell<Group<T, L>>>, Access)> = vec![];

        for doc in self.docs.values() {
            seen.insert(doc.clone().borrow().agent_id());

            let doc_id = doc.borrow().doc_id();

            if let Some(proofs) = doc.borrow().members().get(&agent.id()) {
                for proof in proofs {
                    caps.insert(
                        doc_id,
                        Ability {
                            doc,
                            can: proof.payload().can,
                        },
                    );
                }
            }
        }

        for group in self.groups.values() {
            seen.insert(group.borrow().agent_id());

            if let Some(proofs) = group.borrow().members().get(&agent.id()) {
                for proof in proofs {
                    explore.push((group.dupe(), proof.payload().can));
                }
            }
        }

        while let Some((group, _access)) = explore.pop() {
            for doc in self.docs.values() {
                if seen.contains(&doc.borrow().agent_id()) {
                    continue;
                }

                let doc_id = doc.borrow().doc_id();

                if let Some(proofs) = doc.borrow().members().get(&agent.id()) {
                    for proof in proofs {
                        caps.insert(
                            doc_id,
                            Ability {
                                doc,
                                can: proof.payload.can,
                            },
                        );
                    }
                }
            }

            for (group_id, focus_group) in self.groups.iter() {
                if seen.contains(&focus_group.borrow().agent_id()) {
                    continue;
                }

                if group.borrow().id() == (*group_id).into() {
                    continue;
                }

                if let Some(proofs) = focus_group.borrow().members().get(&agent.id()) {
                    for proof in proofs {
                        explore.push((focus_group.dupe(), proof.payload.can));
                    }
                }
            }
        }

        caps
    }

    pub fn membered_reachable_by_agent(
        &self,
        agent: &Agent<T, L>,
    ) -> HashMap<MemberedId, (Membered<T, L>, Access)> {
        let mut caps = HashMap::new();

        for group in self.groups.values() {
            if let Some((_, can)) = group.borrow().transitive_members().get(&agent.id()) {
                caps.insert(
                    group.borrow().group_id().into(),
                    (group.dupe().into(), *can),
                );
            }
        }

        for doc in self.docs.values() {
            if let Some((_, can)) = doc.borrow().transitive_members().get(&agent.id()) {
                caps.insert(doc.borrow().doc_id().into(), (doc.dupe().into(), *can));
            }
        }

        caps
    }

    pub fn events_for_agent(
        &self,
        agent: &Agent<T, L>,
    ) -> Result<HashMap<Digest<Event<T, L>>, Event<T, L>>, CgkaError> {
        let mut ops: HashMap<_, _> = self
            .membership_ops_for_agent(agent)
            .into_iter()
            .map(|(op_digest, op)| (op_digest.into(), op.into()))
            .collect();

        for key_ops in self.reachable_prekey_ops_for_agent(agent).values() {
            for key_op in key_ops.iter() {
                let op = Event::<T, L>::from(key_op.as_ref().dupe());
                ops.insert(Digest::hash(&op), op);
            }
        }

        for cgka_op in self.cgka_ops_reachable_by_agent(agent)?.into_iter() {
            let op = Event::<T, L>::from(cgka_op);
            ops.insert(Digest::hash(&op), op);
        }

        Ok(ops)
    }

    pub fn cgka_ops_reachable_by_agent(
        &self,
        agent: &Agent<T, L>,
    ) -> Result<Vec<Rc<Signed<CgkaOperation>>>, CgkaError> {
        let mut ops = vec![];
        for (_doc_id, ability) in self.docs_reachable_by_agent(agent) {
            for epoch in ability.doc.borrow().cgka_ops()?.iter() {
                ops.extend(epoch.iter().cloned());
            }
        }
        Ok(ops)
    }

    pub fn membership_ops_for_agent(
        &self,
        agent: &Agent<T, L>,
    ) -> HashMap<Digest<MembershipOperation<T, L>>, MembershipOperation<T, L>> {
        let mut ops = HashMap::new();
        let mut visited_hashes = HashSet::new();

        #[allow(clippy::type_complexity)]
        let mut heads: Vec<(Digest<MembershipOperation<T, L>>, MembershipOperation<T, L>)> = vec![];

        for (mem_rc, _max_acces) in self.membered_reachable_by_agent(agent).values() {
            for (hash, dlg_head) in mem_rc.delegation_heads().iter() {
                heads.push((hash.into(), dlg_head.dupe().into()));
            }

            for (hash, rev_head) in mem_rc.revocation_heads().iter() {
                heads.push((hash.into(), rev_head.dupe().into()));
            }
        }

        while let Some((hash, op)) = heads.pop() {
            if visited_hashes.contains(&hash) {
                continue;
            }

            visited_hashes.insert(hash);
            ops.insert(hash, op.clone());

            match op {
                MembershipOperation::Delegation(dlg) => {
                    if let Some(proof) = &dlg.payload.proof {
                        heads.push((Digest::hash(proof.as_ref()).into(), proof.dupe().into()));
                    }

                    for rev in dlg.payload.after_revocations.iter() {
                        heads.push((Digest::hash(rev.as_ref()).into(), rev.dupe().into()));
                    }
                }
                MembershipOperation::Revocation(rev) => {
                    if let Some(proof) = &rev.payload.proof {
                        heads.push((Digest::hash(proof.as_ref()).into(), proof.dupe().into()));
                    }

                    let r = rev.payload.revoke.dupe();
                    heads.push((Digest::hash(r.as_ref()).into(), r.into()));
                }
            }
        }

        ops
    }

    pub fn reachable_prekey_ops_for_agent(
        &self,
        agent: &Agent<T, L>,
    ) -> HashMap<Identifier, Vec<Rc<KeyOp>>> {
        fn add_many_keys(
            map: &mut HashMap<Identifier, Vec<Rc<KeyOp>>>,
            agent_id: Identifier,
            key_ops: HashSet<Rc<KeyOp>>,
        ) {
            let mut heads: Vec<Rc<KeyOp>> = vec![];
            let mut rotate_key_ops: HashMap<ShareKey, HashSet<Rc<KeyOp>>> = HashMap::new();

            for key_op in key_ops.iter() {
                match key_op.as_ref() {
                    KeyOp::Add(_add) => {
                        heads.push(key_op.dupe());
                    }
                    KeyOp::Rotate(rot) => {
                        rotate_key_ops
                            .entry(rot.payload.old)
                            .and_modify(|set| {
                                set.insert(key_op.dupe());
                            })
                            .or_insert(HashSet::from_iter([key_op.dupe()]));
                    }
                }
            }

            let mut topsorted = vec![];

            while let Some(head) = heads.pop() {
                if let Some(ops) = rotate_key_ops.get(head.new_key()) {
                    for op in ops.iter() {
                        heads.push(op.dupe());
                    }
                }

                topsorted.push(head.dupe());
            }

            map.insert(agent_id, topsorted);
        }

        let mut map = HashMap::new();

        add_many_keys(
            &mut map,
            self.active.borrow().id().into(),
            Agent::from(self.active.dupe())
                .key_ops()
                .into_iter()
                .collect(),
        );

        for (mem, _) in self.membered_reachable_by_agent(agent).values() {
            match mem {
                Membered::Group(group) => {
                    add_many_keys(
                        &mut map,
                        group.borrow().id(),
                        Agent::from(group.dupe()).key_ops().into_iter().collect(),
                    );

                    for (agent_id, (agent, _acess)) in group.borrow().transitive_members().iter() {
                        add_many_keys(&mut map, *agent_id, agent.key_ops().into_iter().collect());
                    }
                }
                Membered::Document(doc) => {
                    add_many_keys(
                        &mut map,
                        doc.borrow().id(),
                        Agent::from(doc.dupe()).key_ops().into_iter().collect(),
                    );

                    for (agent_id, (agent, _acess)) in doc.borrow().transitive_members().iter() {
                        add_many_keys(&mut map, *agent_id, agent.key_ops().into_iter().collect());
                    }
                }
            }
        }

        map
    }

    pub fn get_individual(&self, id: IndividualId) -> Option<&Rc<RefCell<Individual>>> {
        self.individuals.get(&id)
    }

    pub fn get_group(&self, id: GroupId) -> Option<&Rc<RefCell<Group<T, L>>>> {
        self.groups.get(&id)
    }

    pub fn get_document(&self, id: DocumentId) -> Option<&Rc<RefCell<Document<T, L>>>> {
        self.docs.get(&id)
    }

    pub fn get_peer(&self, id: Identifier) -> Option<Peer<T, L>> {
        let indie_id = IndividualId(id);

        if let Some(doc) = self.docs.get(&DocumentId(id)) {
            return Some(doc.dupe().into());
        }

        if let Some(group) = self.groups.get(&GroupId::new(id)) {
            return Some(group.dupe().into());
        }

        if let Some(indie) = self.individuals.get(&indie_id) {
            return Some(indie.dupe().into());
        }

        None
    }

    pub fn get_agent(&self, id: Identifier) -> Option<Agent<T, L>> {
        let indie_id = id.into();

        if indie_id == self.active.borrow().id() {
            return Some(self.active.dupe().into());
        }

        if let Some(doc) = self.docs.get(&DocumentId(id)) {
            return Some(doc.dupe().into());
        }

        if let Some(group) = self.groups.get(&GroupId::new(id)) {
            return Some(group.dupe().into());
        }

        if let Some(indie) = self.individuals.get(&indie_id) {
            return Some(indie.dupe().into());
        }

        None
    }

    pub fn receive_prekey_op(&mut self, key_op: &KeyOp) -> Result<(), ReceivePrekeyOpError> {
        let id = Identifier(*key_op.issuer());
        let agent = if let Some(agent) = self.get_agent(id) {
            agent
        } else {
            let mut indie = Individual::new(IndividualId(id));
            indie.receive_prekey_op(key_op.clone())?;
            indie.into()
        };

        match agent {
            Agent::Active(active) => {
                active
                    .borrow_mut()
                    .individual
                    .receive_prekey_op(key_op.clone())?;
            }
            Agent::Individual(indie) => {
                indie.borrow_mut().receive_prekey_op(key_op.clone())?;
            }
            Agent::Group(group) => {
                group
                    .borrow_mut()
                    .individual
                    .receive_prekey_op(key_op.clone())?;
            }
            Agent::Document(doc) => {
                doc.borrow_mut()
                    .group
                    .individual
                    .receive_prekey_op(key_op.clone())?;
            }
        }

        Ok(())
    }

    pub fn receive_delegation(
        &mut self,
        static_dlg: &Signed<StaticDelegation<T>>,
    ) -> Result<(), ReceieveStaticDelegationError<T, L>> {
        if self
            .delegations
            .contains_key(&Digest::hash(static_dlg).into())
        {
            return Ok(());
        }

        // NOTE: this is the only place this gets parsed and this verification ONLY happens here
        static_dlg.try_verify()?;

        let proof: Option<Rc<Signed<Delegation<T, L>>>> = static_dlg
            .payload()
            .proof
            .map(|proof_hash| {
                let hash = proof_hash.into();
                self.delegations.get(&hash).ok_or(MissingDependency(hash))
            })
            .transpose()?;

        let delegate_id = static_dlg.payload().delegate;
        let delegate: Agent<T, L> = self.get_agent(delegate_id).unwrap_or_else(|| {
            let indie_id = IndividualId(delegate_id);
            let indie = Rc::new(RefCell::new(Individual::new(indie_id)));
            self.individuals.insert(indie_id, indie.dupe());
            indie.into()
        });

        let after_revocations = static_dlg.payload().after_revocations.iter().try_fold(
            vec![],
            |mut acc, static_rev_hash| {
                let rev_hash = static_rev_hash.into();
                let revs = self.revocations.borrow();
                let resolved_rev = revs.get(&rev_hash).ok_or(MissingDependency(rev_hash))?;
                acc.push(resolved_rev.dupe());
                Ok::<_, ReceieveStaticDelegationError<T, L>>(acc)
            },
        )?;

        let delegation = Signed {
            issuer: static_dlg.issuer,
            signature: static_dlg.signature,
            payload: Delegation {
                delegate,
                proof: proof.clone(),
                can: static_dlg.payload().can,
                after_revocations,
                after_content: static_dlg.payload.after_content.clone(),
            },
        };

        let subject_id = delegation.subject_id();
        if let Some(group) = self.groups.get(&GroupId(subject_id)) {
            group.borrow_mut().receive_delegation(Rc::new(delegation))?;
        } else if let Some(doc) = self.docs.get(&DocumentId(subject_id)) {
            doc.borrow_mut().receive_delegation(Rc::new(delegation))?;
        } else if let Some(indie) = self.individuals.remove(&IndividualId(subject_id)) {
            self.promote_individual_to_group(indie, Rc::new(delegation));
        } else {
            let group = Group::from_individual(
                Individual::new(IndividualId(subject_id)),
                Rc::new(delegation),
                self.delegations.dupe(),
                self.revocations.dupe(),
                self.event_listener.clone(),
            );

            if let Some(content_heads) = static_dlg
                .payload
                .after_content
                .get(&subject_id.into())
                .and_then(|content_heads| NonEmpty::collect(content_heads.iter().cloned()))
            {
                println!("!@ Inserting doc into self.docs!");
                let doc = Document::from_group(group, &self.active.borrow(), content_heads)?;
                self.docs.insert(doc.doc_id(), Rc::new(RefCell::new(doc)));
            } else {
                self.groups
                    .insert(group.group_id(), Rc::new(RefCell::new(group)));
            }
        };

        Ok(())
    }

    pub fn receive_revocation(
        &mut self,
        static_rev: &Signed<StaticRevocation<T>>,
    ) -> Result<(), ReceieveStaticDelegationError<T, L>> {
        if self
            .revocations
            .borrow()
            .contains_key(&Digest::hash(static_rev).into())
        {
            return Ok(());
        }

        // NOTE: this is the only place this gets parsed and this verification ONLY happens here
        static_rev.try_verify()?;

        let revoke_hash = static_rev.payload.revoke.into();
        let revoke: Rc<Signed<Delegation<T, L>>> = self
            .delegations
            .get(&revoke_hash)
            .ok_or(MissingDependency(revoke_hash))?;

        let proof: Option<Rc<Signed<Delegation<T, L>>>> = static_rev
            .payload()
            .proof
            .map(|proof_hash| {
                let hash = proof_hash.into();
                self.delegations.get(&hash).ok_or(MissingDependency(hash))
            })
            .transpose()?;

        let revocation = Signed {
            issuer: static_rev.issuer,
            signature: static_rev.signature,
            payload: Revocation {
                revoke,
                proof,
                after_content: static_rev.payload.after_content.clone(),
            },
        };

        let id = revocation.subject_id();
        if let Some(group) = self.groups.get(&GroupId(id)) {
            group.borrow_mut().receive_revocation(Rc::new(revocation))?;
        } else if let Some(doc) = self.docs.get(&DocumentId(id)) {
            doc.borrow_mut().receive_revocation(Rc::new(revocation))?;
        } else if let Some(indie) = self.individuals.remove(&IndividualId(id)) {
            let group = self.promote_individual_to_group(indie, revocation.payload.revoke.dupe());
            group.borrow_mut().receive_revocation(Rc::new(revocation))?;
        } else {
            let mut group = Group::from_individual(
                Individual::new(static_rev.issuer.into()),
                revocation.payload.revoke.dupe(),
                self.delegations.dupe(),
                self.revocations.dupe(),
                self.event_listener.clone(),
            );

            group.receive_revocation(Rc::new(revocation))?;
            self.groups
                .insert(group.group_id(), Rc::new(RefCell::new(group)));
        }

        Ok(())
    }

    pub fn reveive_event(
        &mut self,
        static_event: StaticEvent<T>,
    ) -> Result<(), ReceiveEventError<T, L>> {
        match static_event {
            StaticEvent::Delegated(d) => self.receive_delegation(&d)?,
            StaticEvent::Revoked(r) => self.receive_revocation(&r)?,

            StaticEvent::PrekeysExpanded(op) => {
                self.receive_prekey_op(&KeyOp::from(Rc::new(op)))?
            }
            StaticEvent::PrekeyRotated(op) => self.receive_prekey_op(&KeyOp::from(Rc::new(op)))?,

            StaticEvent::CgkaOperation(cgka_op) => self.receive_cgka_op(cgka_op)?,
        }

        Ok(())
    }

    pub fn receive_membership_op(
        &mut self,
        static_op: &StaticMembershipOperation<T>,
    ) -> Result<(), ReceieveStaticDelegationError<T, L>> {
        match static_op {
            StaticMembershipOperation::Delegation(d) => self.receive_delegation(d),
            StaticMembershipOperation::Revocation(r) => self.receive_revocation(r),
        }
    }

    pub fn receive_cgka_op(
        &mut self,
        signed_op: Signed<CgkaOperation>,
    ) -> Result<(), ReceiveCgkaOpError> {
        signed_op.try_verify()?;

        // FIXME topsort

        let rc = Rc::new(signed_op);
        let op = &rc.dupe().payload;

        let doc_id = op.doc_id();
        let mut doc = self
            .docs
            .get(doc_id)
            .ok_or(ReceiveCgkaOpError::UnknownDocument(*doc_id))?
            .borrow_mut();

        if let CgkaOperation::Add { added_id, pk, .. } = op {
            let active = self.active.borrow();
            if active.id() == *added_id {
                let sk = active
                    .prekey_pairs
                    .get(&pk)
                    .ok_or(ReceiveCgkaOpError::UnknownInvitePrekey(*pk))?;
                doc.merge_cgka_invite_op(rc, sk)?;
                return Ok(());
            }
        }
        doc.merge_cgka_op(rc)?;
        Ok(())
    }

    pub fn promote_individual_to_group(
        &mut self,
        individual: Rc<RefCell<Individual>>,
        head: Rc<Signed<Delegation<T, L>>>,
    ) -> Rc<RefCell<Group<T, L>>> {
        let group = Rc::new(RefCell::new(Group::from_individual(
            individual.borrow().clone(),
            head,
            self.delegations.dupe(),
            self.revocations.dupe(),
            self.event_listener.clone(),
        )));

        let agent = Agent::from(group.dupe());

        for (digest, dlg) in self.delegations.0.borrow().iter() {
            if dlg.payload.delegate == agent {
                self.delegations.borrow_mut().0.insert(
                    *digest,
                    Rc::new(Signed {
                        issuer: dlg.issuer,
                        signature: dlg.signature,
                        payload: Delegation {
                            delegate: agent.dupe(),
                            can: dlg.payload.can,
                            proof: dlg.payload.proof.clone(),
                            after_revocations: dlg.payload.after_revocations.clone(),
                            after_content: dlg.payload.after_content.clone(),
                        },
                    }),
                );
            }
        }

        for (digest, rev) in self.revocations.0.borrow().iter() {
            if rev.payload.subject_id() == group.borrow().id() {
                self.revocations.borrow_mut().0.insert(
                    *digest,
                    Rc::new(Signed {
                        issuer: rev.issuer,
                        signature: rev.signature,
                        payload: Revocation {
                            revoke: self
                                .delegations
                                .get(&Digest::hash(&rev.payload.revoke))
                                .expect("revoked delegation to be available")
                                .dupe(),
                            proof: rev.payload.proof.dupe().map(|proof| {
                                self.delegations
                                    .get(&Digest::hash(&proof))
                                    .expect("revoked delegation to be available")
                            }),
                            after_content: rev.payload.after_content.clone(),
                        },
                    }),
                );
            }
        }

        group
    }

    pub fn into_archive(&self) -> Archive<T> {
        let active_ref = self.active.borrow();
        let active = Active {
            signing_key: active_ref.signing_key.clone(),
            prekey_pairs: active_ref.prekey_pairs.clone(),
            individual: active_ref.individual.clone(),
            listener: NoListener,
        };

        Archive {
            active,
            topsorted_ops: MembershipOperation::<T, L>::topsort(
                &self.delegations.borrow(),
                &self.revocations.borrow(),
            )
            .into_iter()
            .map(|(k, v)| (k.into(), v.into()))
            .collect(),
            individuals: self
                .individuals
                .iter()
                .map(|(k, rc_v)| (*k, rc_v.borrow().clone()))
                .collect(),
            groups: self
                .groups
                .iter()
                .map(|(k, rc_v)| (*k, rc_v.borrow().clone().into()))
                .collect(),
            docs: self
                .docs
                .iter()
                .map(|(k, rc_v)| (*k, rc_v.borrow().clone().into()))
                .collect(),
        }
    }

    pub fn try_from_archive(
        archive: &Archive<T>,
        listener: L,
        csprng: R,
    ) -> Result<Self, TryFromArchiveError<T, L>> {
        let active = Rc::new(RefCell::new(Active {
            signing_key: archive.active.signing_key.clone(),
            prekey_pairs: archive.active.prekey_pairs.clone(),
            individual: archive.active.individual.clone(),
            listener: listener.clone(),
        }));

        let delegations: DelegationStore<T, L> = DelegationStore::new();
        let revocations: RevocationStore<T, L> = RevocationStore::new();

        let mut individuals = HashMap::new();
        for (k, v) in archive.individuals.iter() {
            individuals.insert(*k, Rc::new(RefCell::new(v.clone())));
        }

        let mut groups = HashMap::new();
        for (group_id, group_archive) in archive.groups.iter() {
            groups.insert(
                *group_id,
                Rc::new(RefCell::new(Group::<T, L>::dummy_from_archive(
                    group_archive.clone(),
                    delegations.dupe(),
                    revocations.dupe(),
                    listener.clone(),
                ))),
            );
        }

        let mut docs = HashMap::new();
        for (doc_id, doc_archive) in archive.docs.iter() {
            docs.insert(
                *doc_id,
                Rc::new(RefCell::new(Document::<T, L>::dummy_from_archive(
                    doc_archive.clone(),
                    &individuals,
                    delegations.dupe(),
                    revocations.dupe(),
                    listener.clone(),
                )?)),
            );
        }

        for (digest, static_op) in archive.topsorted_ops.iter() {
            match static_op {
                StaticMembershipOperation::Delegation(sd) => {
                    let proof: Option<Rc<Signed<Delegation<T, L>>>> = sd
                        .payload
                        .proof
                        .map(|proof_digest| {
                            delegations
                                .get(&proof_digest.into())
                                .ok_or(TryFromArchiveError::MissingDelegation(proof_digest.into()))
                        })
                        .transpose()?;

                    let mut after_revocations = vec![];
                    for rev_digest in sd.payload.after_revocations.iter() {
                        let r: Rc<Signed<Revocation<T, L>>> = revocations
                            .borrow()
                            .get(&rev_digest.into())
                            .ok_or(TryFromArchiveError::MissingRevocation(rev_digest.into()))?
                            .dupe();

                        after_revocations.push(r);
                    }

                    let id = sd.payload.delegate;
                    let delegate: Agent<T, L> = if id == archive.active.id().into() {
                        active.dupe().into()
                    } else {
                        individuals
                            .get(&IndividualId(id))
                            .map(|i| i.dupe().into())
                            .or_else(|| groups.get(&GroupId(id)).map(|g| g.dupe().into()))
                            .or_else(|| docs.get(&DocumentId(id)).map(|d| d.dupe().into()))
                            .ok_or(TryFromArchiveError::MissingAgent(Box::new(id)))?
                    };

                    delegations.borrow_mut().0.insert(
                        (*digest).into(),
                        Rc::new(Signed {
                            signature: sd.signature,
                            issuer: sd.issuer,
                            payload: Delegation {
                                delegate,
                                proof,
                                can: sd.payload.can,
                                after_revocations,
                                after_content: sd.payload.after_content.clone(),
                            },
                        }),
                    );
                }
                StaticMembershipOperation::Revocation(sr) => {
                    revocations.borrow_mut().0.insert(
                        (*digest).into(),
                        Rc::new(Signed {
                            issuer: sr.issuer,
                            signature: sr.signature,
                            payload: Revocation {
                                revoke: delegations.get(&sr.payload.revoke.into()).ok_or(
                                    TryFromArchiveError::MissingDelegation(
                                        sr.payload.revoke.into(),
                                    ),
                                )?,
                                proof: sr
                                    .payload
                                    .proof
                                    .map(|proof_digest| {
                                        delegations.get(&proof_digest.into()).ok_or(
                                            TryFromArchiveError::MissingDelegation(
                                                proof_digest.into(),
                                            ),
                                        )
                                    })
                                    .transpose()?,
                                after_content: sr.payload.after_content.clone(),
                            },
                        }),
                    );
                }
            };
        }

        #[allow(clippy::type_complexity)]
        fn reify_ops<U: ContentRef, M: MembershipListener<U>>(
            group: &mut Group<U, M>,
            dlg_store: DelegationStore<U, M>,
            rev_store: RevocationStore<U, M>,
            dlg_head_hashes: &HashSet<Digest<Signed<StaticDelegation<U>>>>,
            rev_head_hashes: &HashSet<Digest<Signed<StaticRevocation<U>>>>,
            members: HashMap<Identifier, NonEmpty<Digest<Signed<Delegation<U, M>>>>>,
        ) -> Result<(), TryFromArchiveError<U, M>> {
            let read_dlgs = dlg_store.0.borrow();
            let read_revs = rev_store.0.borrow();

            for dlg_hash in dlg_head_hashes.iter() {
                let actual_dlg: Rc<Signed<Delegation<U, M>>> = read_dlgs
                    .get(&dlg_hash.into())
                    .ok_or(TryFromArchiveError::MissingDelegation(dlg_hash.into()))?
                    .dupe();

                group.state.delegation_heads.insert(actual_dlg);
            }

            for rev_hash in rev_head_hashes.iter() {
                let actual_rev = read_revs
                    .get(&rev_hash.into())
                    .ok_or(TryFromArchiveError::MissingRevocation(rev_hash.into()))?;
                group.state.revocation_heads.insert(actual_rev.dupe());
            }

            for (id, proof_hashes) in members.iter() {
                let mut proofs = vec![];
                for proof_hash in proof_hashes.iter() {
                    let actual_dlg = read_dlgs
                        .get(proof_hash)
                        .ok_or(TryFromArchiveError::MissingDelegation(*proof_hash))?;
                    proofs.push(actual_dlg.dupe());
                }
                group.members.insert(
                    *id,
                    NonEmpty::try_from(proofs)
                        .expect("started from a nonempty, so this should also be nonempty"),
                );
            }

            Ok(())
        }

        for (group_id, group) in groups.iter() {
            let group_archive = archive
                .groups
                .get(group_id)
                .ok_or(TryFromArchiveError::MissingGroup(Box::new(*group_id)))?;

            reify_ops(
                &mut group.borrow_mut(),
                delegations.dupe(),
                revocations.dupe(),
                &group_archive.state.delegation_heads,
                &group_archive.state.revocation_heads,
                group_archive
                    .members
                    .iter()
                    .map(|(k, v)| (*k, v.clone().map(|x| x.into())))
                    .collect(),
            )?;
        }

        for (doc_id, doc) in docs.iter() {
            let doc_archive = archive
                .docs
                .get(doc_id)
                .ok_or(TryFromArchiveError::MissingDocument(Box::new(*doc_id)))?;

            reify_ops(
                &mut doc.borrow_mut().group,
                delegations.dupe(),
                revocations.dupe(),
                &doc_archive.group.state.delegation_heads,
                &doc_archive.group.state.revocation_heads,
                doc_archive
                    .group
                    .members
                    .iter()
                    .map(|(k, v)| (*k, v.clone().map(|x| x.into())))
                    .collect(),
            )?;
        }

        Ok(Self {
            active,
            individuals,
            groups,
            docs,
            delegations,
            revocations,
            csprng,
            event_listener: listener,
        })
    }

    pub fn event_listener(&self) -> &L {
        &self.event_listener
    }
}

impl<
        T: ContentRef,
        L: MembershipListener<T> + CgkaListener,
        R: rand::CryptoRng + rand::RngCore,
    > Verifiable for Keyhive<T, L, R>
{
    fn verifying_key(&self) -> ed25519_dalek::VerifyingKey {
        self.active.borrow().verifying_key()
    }
}

impl<
        T: ContentRef,
        L: MembershipListener<T> + CgkaListener,
        R: rand::CryptoRng + rand::RngCore,
    > From<&Keyhive<T, L, R>> for Agent<T, L>
{
    fn from(context: &Keyhive<T, L, R>) -> Self {
        context.active.dupe().into()
    }
}

#[derive(Debug, Error)]
pub enum ReceieveStaticDelegationError<
    T: ContentRef = [u8; 32],
    L: MembershipListener<T> = NoListener,
> {
    #[error(transparent)]
    VerificationError(#[from] VerificationError),

    #[error("Missing proof: {0}")]
    MissingProof(#[from] MissingDependency<Digest<Signed<Delegation<T, L>>>>),

    #[error("Missing revocation dependency: {0}")]
    MissingRevocationDependency(#[from] MissingDependency<Digest<Signed<Revocation<T, L>>>>),

    #[error("Cgka init error: {0}")]
    CgkaInitError(#[from] CgkaError),

    #[error(transparent)]
    GroupReceiveError(#[from] AddError),
}

#[derive(Debug, Clone, PartialEq, Eq, Error)]
pub enum TryFromArchiveError<T: ContentRef, L: MembershipListener<T>> {
    #[error("Missing delegation: {0}")]
    MissingDelegation(#[from] Digest<Signed<Delegation<T, L>>>),

    #[error("Missing revocation: {0}")]
    MissingRevocation(#[from] Digest<Signed<Revocation<T, L>>>),

    #[error("Missing individual: {0}")]
    MissingIndividual(Box<IndividualId>),

    #[error("Missing group: {0}")]
    MissingGroup(Box<GroupId>),

    #[error("Missing document: {0}")]
    MissingDocument(Box<DocumentId>),

    #[error("Missing agent: {0}")]
    MissingAgent(Box<Identifier>),
}

#[derive(Debug, Error)]
pub enum ReceiveCgkaOpError {
    #[error(transparent)]
    CgkaError(#[from] CgkaError),

    #[error(transparent)]
    VerificationError(#[from] VerificationError),

    #[error("Unknown document recipient for recieved CGKA op: {0}")]
    UnknownDocument(DocumentId),

    #[error("Unknown invite prekey for received CGKA add op: {0}")]
    UnknownInvitePrekey(ShareKey),
}

impl<T: ContentRef, L: MembershipListener<T>> From<MissingIndividualError>
    for TryFromArchiveError<T, L>
{
    fn from(e: MissingIndividualError) -> Self {
        TryFromArchiveError::MissingIndividual(e.0)
    }
}

#[derive(Debug, Error)]
pub enum EncryptContentError {
    #[error(transparent)]
    EncryptError(#[from] EncryptError),

    #[error("Error signing Cgka op: {0}")]
    SignCgkaOpError(SigningError),
}

#[derive(Debug, Error)]
pub enum ReceiveEventError<T: ContentRef = [u8; 32], L: MembershipListener<T> = NoListener> {
    #[error(transparent)]
    ReceieveStaticDelegationError(#[from] ReceieveStaticDelegationError<T, L>),

    #[error(transparent)]
    ReceivePrekeyOpError(#[from] ReceivePrekeyOpError),

    #[error(transparent)]
    ReceiveCgkaOpError(#[from] ReceiveCgkaOpError),
}

#[cfg(test)]
mod tests {
    use super::*;
    use crate::{access::Access, principal::public::Public};
    use nonempty::nonempty;
    use pretty_assertions::assert_eq;
    use rand::RngCore;

    #[test]
    fn test_archival_round_trip() {
        let mut csprng = rand::thread_rng();

        let sk = ed25519_dalek::SigningKey::generate(&mut csprng);
        let mut hive = Keyhive::generate(sk, NoListener, rand::thread_rng()).unwrap();

        let indie_sk = ed25519_dalek::SigningKey::generate(&mut csprng);
        let indie = Rc::new(RefCell::new(
            Individual::generate(&indie_sk, &mut csprng).unwrap(),
        ));

        hive.register_individual(indie.dupe());
        hive.generate_group(vec![indie.dupe().into()]).unwrap();
        hive.generate_doc(
            vec![indie.into()],
            nonempty!["ref1".to_string(), "ref2".to_string()],
        )
        .unwrap();

        assert!(hive.active.borrow().prekey_pairs.len() > 0);
        assert_eq!(hive.individuals.len(), 2);
        assert_eq!(hive.groups.len(), 1);
        assert_eq!(hive.docs.len(), 1);
        assert_eq!(hive.delegations.borrow().len(), 4);
        assert_eq!(hive.revocations.borrow().len(), 0);

        let archive = hive.into_archive();

        assert_eq!(hive.id(), archive.active.id());
        assert_eq!(archive.individuals.len(), 2);
        assert_eq!(archive.groups.len(), 1);
        assert_eq!(archive.docs.len(), 1);
        assert_eq!(archive.topsorted_ops.len(), 4);

        let hive_from_archive =
            Keyhive::try_from_archive(&archive, NoListener, rand::thread_rng()).unwrap();

        assert_eq!(hive, hive_from_archive);
    }

    #[test]
    fn test_receive_delegations_associately() {
        let mut hive1 = make_keyhive();
        let mut hive2 = make_keyhive();

        let hive2_on_hive1 = Rc::new(RefCell::new(hive2.active.borrow().individual.clone()));
        hive1.register_individual(hive2_on_hive1.dupe());
        let group1_on_hive1 = hive1.generate_group(vec![hive2_on_hive1.into()]).unwrap();

        assert_eq!(hive1.delegations.borrow().len(), 2);
        assert_eq!(hive1.revocations.borrow().len(), 0);
        assert_eq!(hive1.individuals.len(), 2); // NOTE: knows about Public and Hive2
        assert_eq!(hive1.groups.len(), 1);
        assert_eq!(hive1.docs.len(), 0);

        assert_eq!(group1_on_hive1.borrow().delegation_heads().len(), 2);
        assert_eq!(group1_on_hive1.borrow().revocation_heads().len(), 0);

        for dlg in group1_on_hive1.borrow().delegation_heads().values() {
            assert_eq!(dlg.subject_id(), group1_on_hive1.borrow().group_id().into());

            let delegate_id = dlg.payload.delegate.dupe().agent_id();
            assert!(delegate_id == hive1.agent_id() || delegate_id == hive2.agent_id());
        }

        assert_eq!(hive2.delegations.borrow().len(), 0);
        assert_eq!(hive2.revocations.borrow().len(), 0);
        assert_eq!(hive2.individuals.len(), 1); // NOTE: Public only in this case
        assert_eq!(hive2.groups.len(), 0);
        assert_eq!(hive2.docs.len(), 0);

        for dlg in group1_on_hive1.borrow().delegation_heads().values() {
            let static_dlg = dlg.as_ref().clone().map(|d| d.into()); // TODO add From instance
            hive2.receive_delegation(&static_dlg).unwrap();
        }

        assert_eq!(hive2.delegations.borrow().len(), 2);
        assert_eq!(hive2.revocations.borrow().len(), 0);
        assert_eq!(hive2.individuals.len(), 2); // NOTE: Public and Hive2
        assert_eq!(hive2.groups.len(), 1);
        assert_eq!(hive2.docs.len(), 0);
    }

    #[test]
    fn test_transitive_ops_for_agent() {
        let mut left = make_keyhive();
        let mut middle = make_keyhive();
        let mut right = make_keyhive();

        // 2 delegations (you & public)
        let left_doc = left
            .generate_doc(
                vec![Rc::new(RefCell::new(Public.individual())).into()],
                nonempty![[0u8; 32]],
            )
            .unwrap();
        // 1 delegation (you)
        let left_group = left.generate_group(vec![]).unwrap();

        assert_eq!(left.delegations.borrow().len(), 3);
        assert_eq!(left.revocations.borrow().len(), 0);

        assert_eq!(left.individuals.len(), 1);
        assert!(left.individuals.get(&IndividualId(Public.id())).is_some());

        assert_eq!(left.groups.len(), 1);
        assert_eq!(left.docs.len(), 1);

        assert!(left.docs.get(&left_doc.borrow().doc_id()).is_some());
        assert!(left.groups.get(&left_group.borrow().group_id()).is_some());

        // NOTE: *NOT* the group
        let left_membered = left.membered_reachable_by_agent(&Public.individual().into());

        assert_eq!(left_membered.len(), 1);
        assert!(left_membered
            .get(&left_doc.borrow().doc_id().into())
            .is_some());
        assert!(left_membered
            .get(&left_group.borrow().group_id().into())
            .is_none()); // NOTE *not* included because Public is not a member

        let left_to_mid_ops = left.membership_ops_for_agent(&Public.individual().into());
        assert_eq!(left_to_mid_ops.len(), 2);
        for (h, op) in &left_to_mid_ops {
            middle.receive_membership_op(&op.clone().into()).unwrap();
            assert!(middle.delegations.borrow().get(&h.into()).is_some());
        }

        // Left unchanged
        assert_eq!(left.groups.len(), 1);
        assert_eq!(left.docs.len(), 1);
        assert_eq!(left.delegations.borrow().len(), 3);
        assert_eq!(left.revocations.borrow().len(), 0);

        // Middle should now look the same
        assert!(middle.docs.get(&left_doc.borrow().doc_id()).is_some());
        assert!(middle.groups.get(&left_group.borrow().group_id()).is_none()); // NOTE: *None*

        assert_eq!(middle.individuals.len(), 2); // NOTE: includes Left
        assert_eq!(middle.groups.len(), 0);
        assert_eq!(middle.docs.len(), 1);

        assert_eq!(middle.revocations.borrow().len(), 0);
        assert_eq!(middle.delegations.borrow().len(), 2);
        assert_eq!(
            middle
                .docs
                .get(&DocumentId(left_doc.borrow().id()))
                .unwrap()
                .borrow()
                .delegation_heads()
                .len(),
            2
        );

        let mid_to_right_ops = middle.membership_ops_for_agent(&Public.individual().into());
        assert_eq!(mid_to_right_ops.len(), 2);
        for (h, op) in &mid_to_right_ops {
            right.receive_membership_op(&op.clone().into()).unwrap();
            assert!(right.delegations.borrow().get(&h.into()).is_some());
        }

        // Left unchanged
        assert_eq!(left.groups.len(), 1);
        assert_eq!(left.docs.len(), 1);
        assert_eq!(left.delegations.borrow().len(), 3);
        assert_eq!(left.revocations.borrow().len(), 0);

        // Middle unchanged
        assert_eq!(middle.individuals.len(), 2);
        assert_eq!(middle.groups.len(), 0);
        assert_eq!(middle.docs.len(), 1);

        assert_eq!(middle.delegations.borrow().len(), 2);
        assert_eq!(middle.revocations.borrow().len(), 0);

        // Right should now look the same
        assert_eq!(right.revocations.borrow().len(), 0);
        assert_eq!(right.delegations.borrow().len(), 2);

        assert!(right.groups.len() == 1 || right.docs.len() == 1);
        assert!(right
            .docs
            .get(&DocumentId(left_doc.borrow().id()))
            .is_some());
        assert!(right.groups.get(&left_group.borrow().group_id()).is_none()); // NOTE: *None*

        assert_eq!(right.individuals.len(), 2);
        assert_eq!(right.groups.len(), 0);
        assert_eq!(right.docs.len(), 1);

        // Now, the right hand side should have the same ops as the left
        let ops_on_right = right.membership_ops_for_agent(&Public.individual().into());
        assert_eq!(left_to_mid_ops.len(), 2);

        assert_eq!(
            left_to_mid_ops.keys().collect::<HashSet<_>>(),
            mid_to_right_ops.keys().collect::<HashSet<_>>()
        );
        assert_eq!(
            mid_to_right_ops.keys().collect::<HashSet<_>>(),
            ops_on_right.keys().collect::<HashSet<_>>()
        );

        right.generate_group(vec![left_doc.dupe().into()]).unwrap();

        // Check transitivity
        let transitive_right_to_mid_ops =
            right.membership_ops_for_agent(&Public.individual().into());
        assert_eq!(transitive_right_to_mid_ops.len(), 4);
        for (h, op) in &transitive_right_to_mid_ops {
            middle.receive_membership_op(&op.clone().into()).unwrap();
            assert!(middle.delegations.borrow().get(&h.into()).is_some());
        }
        assert_eq!(middle.individuals.len(), 3); // NOTE now includes Right
        assert_eq!(middle.groups.len(), 1);
        assert_eq!(middle.docs.len(), 1);
        assert_eq!(middle.delegations.borrow().len(), 4);
    }

    fn make_keyhive() -> Keyhive {
        let sk = ed25519_dalek::SigningKey::generate(&mut rand::thread_rng());
        Keyhive::generate(sk, NoListener, rand::thread_rng()).unwrap()
    }

    #[test]
    fn test_add_member() {
        let mut keyhive = make_keyhive();
        let doc = keyhive
            .generate_doc(
                vec![Rc::new(RefCell::new(Public.individual())).into()],
                nonempty![[0u8; 32]],
            )
            .unwrap();
        let member = Public.individual().into();
        let dlg = keyhive
            .add_member(member, &mut doc.clone().into(), Access::Read, &[])
            .unwrap();

        assert_eq!(dlg.delegation.subject_id(), doc.borrow().doc_id().into());
    }

    // TODO:
    // * Replace Public with real individuals
    // * Break out helper functions
    // * Concurrent combinations
    // * Add group to doc
    // * Add group to multiple docs, then add member to that group

    fn make_indie() -> Rc<RefCell<Individual>> {
        let mut csprng = rand::thread_rng();
        let indie_sk = ed25519_dalek::SigningKey::generate(&mut csprng);
        Rc::new(RefCell::new(
            Individual::generate(&indie_sk.into(), &mut csprng).unwrap(),
        ))
    }

    fn initialize_keyhives_and_doc(count: usize) -> (Vec<Keyhive>, DocumentId) {
        let mut csprng = rand::thread_rng();
        let mut keyhives = Vec::new();
        let mut first = make_keyhive();
        keyhives.push(first);
        let indie = make_indie();
        let doc = keyhives[0]
            .generate_doc(vec![indie.dupe().into()], nonempty![[0u8; 32]])
            .unwrap();
        let cgka_epochs = doc.borrow().cgka_ops().unwrap();
        for _ in 0..count - 1 {
            let mut next = make_keyhive();
            let ops = keyhives[0].membership_ops_for_agent(&indie.dupe().into());
            for (_h, op) in &ops {
                next.receive_op(&op.clone().into()).unwrap();
            }
            for epoch in &cgka_epochs {
                for op in epoch.iter() {
                    next.receive_cgka_op((**op).clone()).unwrap();
                }
            }
            keyhives.push(next);
        }
        let doc_id = doc.borrow().doc_id();
        for keyhive in &mut keyhives {
            keyhive.get_document(doc_id).unwrap();
        }
        (keyhives, doc_id)
    }

    fn share_delegation(
        delegation: Rc<Signed<Delegation<[u8; 32]>>>,
        keyhives: &mut Vec<Keyhive>,
        sharer_idx: usize,
    ) {
        let static_dlg = Signed {
            issuer: delegation.issuer,
            signature: delegation.signature,
            payload: delegation.payload.clone().into(),
        };
        for idx in 0..keyhives.len() {
            if idx == sharer_idx {
                continue;
            }
            keyhives[idx].receive_delegation(&static_dlg).unwrap();
        }
    }

    fn share_ops_for_agent(agent: Agent, keyhives: &mut Vec<Keyhive>, sharer_idx: usize) -> usize {
        let mut share_count = 0;
        for idx in 0..keyhives.len() {
            if idx == sharer_idx {
                continue;
            }
            let op_store = keyhives[sharer_idx].membership_ops_for_agent(&agent);

            for (_h, op) in op_store.iter() {
                share_count += 1;
                keyhives[idx].receive_op(&op.clone().into()).unwrap();
            }
        }

        share_count
    }

    fn share_cgka_op(op: &CgkaOperation, keyhives: &mut Vec<Keyhive>, sharer_idx: usize) {
        for idx in 0..keyhives.len() {
            if idx == sharer_idx {
                continue;
            }
            keyhives[idx].receive_cgka_op(op.clone()).unwrap();
        }
    }

    #[test]
    fn test_sharing_ops_to_debug() {
        let (mut keyhives, _doc_id) = initialize_keyhives_and_doc(2);
        let a_idx = 0;
        let b_idx = 1;

        let a_peer: Peer = Rc::new(RefCell::new(
            keyhives[a_idx].active.borrow().individual.clone(),
        ))
        .into();

        let second_group = keyhives[b_idx].generate_group(vec![a_peer]).unwrap();
        let share_count =
            share_ops_for_agent(keyhives[a_idx].active.dupe().into(), &mut keyhives, 1);
        assert!(share_count > 0);

        let indie = make_indie();
        let add = keyhives[b_idx]
            .add_member(
                indie.dupe().into(),
                &mut second_group.dupe().into(),
                Access::Read,
                &[],
            )
            .unwrap();
        share_delegation(add.delegation.dupe(), &mut keyhives, 1);
        let indie_op_count = share_ops_for_agent(indie.dupe().into(), &mut keyhives, 1);
        assert!(indie_op_count > 0);
    }

    // #[test]
    // fn test_concurrent_cgka_operations() {
    //     let (mut keyhives, doc_id) = initialize_keyhives_and_doc(2);
    //     let a_idx = 0;
    //     let b_idx = 1;

    //     let a_doc = keyhives[a_idx].get_document(doc_id).unwrap().dupe();
    //     let cgka_op = keyhives[a_idx].force_pcs_update(a_doc.dupe()).unwrap();
    //     share_cgka_op(&cgka_op, &mut keyhives, a_idx);

    //     let content = "Let's start!";
    //     let content_ref = generate_content_ref();
    //     let pred_refs = Vec::new();
    //     let encrypted_with_update = keyhives[a_idx].try_encrypt_content(a_doc.dupe(), &content_ref, &pred_refs, content.as_bytes()).unwrap();
    //     assert_eq!(content, &String::from_utf8(keyhives[a_idx].try_decrypt_content(a_doc, &encrypted_with_update.encrypted_content).unwrap()).unwrap());

    //     if let Some(op) = encrypted_with_update.update_op {
    //         keyhives[b_idx].receive_cgka_op(op.clone()).unwrap();
    //     }
    //     let encrypted = encrypted_with_update.encrypted_content;
    //     let b_doc = keyhives[b_idx].get_document(doc_id).unwrap().dupe();
    //     let b_content: String = String::from_utf8(keyhives[b_idx].try_decrypt_content(b_doc.dupe(), &encrypted).unwrap()).unwrap();
    //     assert_eq!(content, &b_content);

    //     let second_group = keyhives[b_idx].generate_group(vec![]).unwrap();
    //     share_ops_for_agent(&second_group.dupe().into(), &mut keyhives, 1);
    //     let indie = make_indie();
    //     let add = keyhives[b_idx]
    //         .add_member(indie.dupe().into(), &mut second_group.dupe().into(), Access::Read, &[])
    //         .unwrap();
    //     // share_delegation(add.delegation.dupe(), &mut keyhives, b_idx);
    //     share_ops_for_agent(&indie.dupe().into(), &mut keyhives, b_idx);
    // }

    fn generate_content_ref() -> [u8; 32] {
        let mut csprng = rand::thread_rng();
        let mut content_ref = [0u8; 32];
        csprng.fill_bytes(&mut content_ref);
        content_ref
    }
}<|MERGE_RESOLUTION|>--- conflicted
+++ resolved
@@ -334,9 +334,6 @@
         pred_refs: &Vec<T>,
         content: &[u8],
     ) -> Result<EncryptedContentWithUpdate<T>, EncryptContentError> {
-<<<<<<< HEAD
-        Ok(doc.borrow_mut().try_encrypt_content(
-=======
         // ) -> Result<EncryptedContent<Vec<u8>, T>, EncryptContentError> {
         //         let EncryptedContentWithUpdate {
         //             encrypted_content,
@@ -359,18 +356,13 @@
         //         Ok(encrypted_content)
         //     }
         let res = doc.borrow_mut().try_encrypt_content(
->>>>>>> f3be0e6c
             content_ref,
             content,
             pred_refs,
             &self.active.borrow().signing_key,
             &mut self.csprng,
-<<<<<<< HEAD
-        )?)
-=======
         )?;
         Ok(res)
->>>>>>> f3be0e6c
     }
 
     pub fn try_decrypt_content(
@@ -922,7 +914,7 @@
         Ok(())
     }
 
-    pub fn reveive_event(
+    pub fn receive_event(
         &mut self,
         static_event: StaticEvent<T>,
     ) -> Result<(), ReceiveEventError<T, L>> {
@@ -956,8 +948,6 @@
         signed_op: Signed<CgkaOperation>,
     ) -> Result<(), ReceiveCgkaOpError> {
         signed_op.try_verify()?;
-
-        // FIXME topsort
 
         let rc = Rc::new(signed_op);
         let op = &rc.dupe().payload;
@@ -1430,6 +1420,134 @@
     use nonempty::nonempty;
     use pretty_assertions::assert_eq;
     use rand::RngCore;
+    use std::collections::VecDeque;
+
+    #[test]
+    fn test_event_round_trip() {
+        let mut csprng = rand::thread_rng();
+
+        let sk1 = ed25519_dalek::SigningKey::generate(&mut csprng);
+        let sk2 = ed25519_dalek::SigningKey::generate(&mut csprng);
+
+        let mut alice = Keyhive::generate(sk1, NoListener, csprng.clone()).unwrap();
+        let mut bob = Keyhive::generate(sk2, NoListener, csprng.clone()).unwrap();
+
+        let bob_peer: Peer = Rc::new(RefCell::new(bob.active.borrow().individual.clone())).into();
+
+        let alice_doc1 = alice
+            .generate_doc(vec![bob_peer], nonempty![[1; 32]])
+            .unwrap();
+
+        let alice_to_bob_ops = alice.events_for_agent(&bob.active.dupe().into()).unwrap();
+        assert_eq!(alice_to_bob_ops.len(), 19);
+
+        assert!(alice_to_bob_ops
+            .values()
+            .any(|op| matches!(op, Event::CgkaOperation(_))));
+
+        assert!(alice_to_bob_ops
+            .values()
+            .any(|op| matches!(op, Event::Delegated(_))));
+
+        assert!(!alice_to_bob_ops
+            .values()
+            .any(|op| matches!(op, Event::Revoked(_))));
+
+        let mut buf = alice_to_bob_ops
+            .values()
+            .map(|op| op.clone().into())
+            .collect::<VecDeque<StaticEvent<[u8; 32]>>>();
+
+        while let Some(op) = buf.pop_front() {
+            if bob.receive_event(op.clone()).is_err() {
+                buf.push_back(op);
+            }
+        }
+
+        let doc1_id = alice_doc1.borrow().doc_id();
+        let bob_doc1 = bob.documents().get(&doc1_id).unwrap().dupe();
+        assert_eq!(bob_doc1.borrow().members().len(), 2);
+
+        assert_eq!(alice_doc1.borrow().cgka.ops_graph.cgka_ops.len(), 3);
+        assert_eq!(bob_doc1.borrow().cgka.ops_graph.cgka_ops.len(), 3);
+        assert_eq!(
+            alice_doc1.borrow().cgka.ops_graph.cgka_ops,
+            bob_doc1.borrow().cgka.ops_graph.cgka_ops
+        );
+
+        let EncryptedContentWithUpdate {
+            encrypted_content, ..
+        } = alice
+            .try_encrypt_content(
+                alice_doc1.dupe(),
+                &[15; 32],
+                &vec![[1; 32]],
+                b"this is a test",
+            )
+            .unwrap();
+
+        assert!(encrypted_content.ciphertext != b"this is a test");
+
+        let round_tripped = bob
+            .try_decrypt_content(bob_doc1.dupe(), &encrypted_content)
+            .unwrap();
+
+        assert_eq!(round_tripped, b"this is a test");
+
+        bob.force_pcs_update(bob_doc1.dupe()).unwrap();
+
+        let EncryptedContentWithUpdate {
+            encrypted_content: new_encrypted_content,
+            ..
+        } = alice
+            .try_encrypt_content(
+                alice_doc1.dupe(),
+                &[14; 32],
+                &vec![[15; 32]],
+                b"this is another test",
+            )
+            .unwrap();
+
+        let round_tripped_2 = bob
+            .try_decrypt_content(bob_doc1.dupe(), &new_encrypted_content)
+            .unwrap();
+
+        assert_eq!(round_tripped_2, b"this is another test");
+
+        let EncryptedContentWithUpdate {
+            encrypted_content: unintelligable,
+            ..
+        } = bob
+            .try_encrypt_content(
+                bob_doc1.dupe(),
+                &[13; 32],
+                &vec![[15; 32], [14; 32]],
+                b"BOB MAKE MORE DIFFERENT TEST",
+            )
+            .unwrap();
+
+        let round_tripped_2 = alice.try_decrypt_content(alice_doc1.dupe(), &unintelligable);
+        // FIXME assert!(round_tripped_2.is_err());
+
+        let bob_to_alice_ops = bob.events_for_agent(&alice.active.dupe().into()).unwrap();
+        // FIXME assert_eq!(bob_to_alice_ops.len(), 29);
+
+        let mut buf = bob_to_alice_ops
+            .values()
+            .map(|op| op.clone().into())
+            .collect::<VecDeque<StaticEvent<[u8; 32]>>>();
+
+        while let Some(op) = buf.pop_front() {
+            if alice.receive_event(op.clone()).is_err() {
+                buf.push_back(op);
+            }
+        }
+
+        let round_tripped_3 = alice
+            .try_decrypt_content(alice_doc1.dupe(), &unintelligable)
+            .unwrap();
+        assert_eq!(round_tripped_3, b"BOB MAKE MORE DIFFERENT TEST");
+    }
 
     #[test]
     fn test_archival_round_trip() {
@@ -1691,9 +1809,8 @@
     }
 
     fn initialize_keyhives_and_doc(count: usize) -> (Vec<Keyhive>, DocumentId) {
-        let mut csprng = rand::thread_rng();
-        let mut keyhives = Vec::new();
-        let mut first = make_keyhive();
+        let mut keyhives = vec![];
+        let first = make_keyhive();
         keyhives.push(first);
         let indie = make_indie();
         let doc = keyhives[0]
@@ -1704,7 +1821,7 @@
             let mut next = make_keyhive();
             let ops = keyhives[0].membership_ops_for_agent(&indie.dupe().into());
             for (_h, op) in &ops {
-                next.receive_op(&op.clone().into()).unwrap();
+                next.receive_membership_op(&op.clone().into()).unwrap();
             }
             for epoch in &cgka_epochs {
                 for op in epoch.iter() {
@@ -1748,14 +1865,16 @@
 
             for (_h, op) in op_store.iter() {
                 share_count += 1;
-                keyhives[idx].receive_op(&op.clone().into()).unwrap();
+                keyhives[idx]
+                    .receive_membership_op(&op.clone().into())
+                    .unwrap();
             }
         }
 
         share_count
     }
 
-    fn share_cgka_op(op: &CgkaOperation, keyhives: &mut Vec<Keyhive>, sharer_idx: usize) {
+    fn share_cgka_op(op: &Signed<CgkaOperation>, keyhives: &mut Vec<Keyhive>, sharer_idx: usize) {
         for idx in 0..keyhives.len() {
             if idx == sharer_idx {
                 continue;
@@ -1807,25 +1926,45 @@
     //     let content = "Let's start!";
     //     let content_ref = generate_content_ref();
     //     let pred_refs = Vec::new();
-    //     let encrypted_with_update = keyhives[a_idx].try_encrypt_content(a_doc.dupe(), &content_ref, &pred_refs, content.as_bytes()).unwrap();
-    //     assert_eq!(content, &String::from_utf8(keyhives[a_idx].try_decrypt_content(a_doc, &encrypted_with_update.encrypted_content).unwrap()).unwrap());
+    //     let encrypted_with_update = keyhives[a_idx]
+    //         .try_encrypt_content(a_doc.dupe(), &content_ref, &pred_refs, content.as_bytes())
+    //         .unwrap();
+    //     assert_eq!(
+    //         content,
+    //         &String::from_utf8(
+    //             keyhives[a_idx]
+    //                 .try_decrypt_content(a_doc, &encrypted_with_update.encrypted_content)
+    //                 .unwrap()
+    //         )
+    //         .unwrap()
+    //     );
 
     //     if let Some(op) = encrypted_with_update.update_op {
     //         keyhives[b_idx].receive_cgka_op(op.clone()).unwrap();
     //     }
     //     let encrypted = encrypted_with_update.encrypted_content;
     //     let b_doc = keyhives[b_idx].get_document(doc_id).unwrap().dupe();
-    //     let b_content: String = String::from_utf8(keyhives[b_idx].try_decrypt_content(b_doc.dupe(), &encrypted).unwrap()).unwrap();
+    //     let b_content: String = String::from_utf8(
+    //         keyhives[b_idx]
+    //             .try_decrypt_content(b_doc.dupe(), &encrypted)
+    //             .unwrap(),
+    //     )
+    //     .unwrap();
     //     assert_eq!(content, &b_content);
 
     //     let second_group = keyhives[b_idx].generate_group(vec![]).unwrap();
-    //     share_ops_for_agent(&second_group.dupe().into(), &mut keyhives, 1);
+    //     share_ops_for_agent(second_group.dupe().into(), &mut keyhives, 1);
     //     let indie = make_indie();
     //     let add = keyhives[b_idx]
-    //         .add_member(indie.dupe().into(), &mut second_group.dupe().into(), Access::Read, &[])
+    //         .add_member(
+    //             indie.dupe().into(),
+    //             &mut second_group.dupe().into(),
+    //             Access::Read,
+    //             &[],
+    //         )
     //         .unwrap();
-    //     // share_delegation(add.delegation.dupe(), &mut keyhives, b_idx);
-    //     share_ops_for_agent(&indie.dupe().into(), &mut keyhives, b_idx);
+    //     share_delegation(add.delegation.dupe(), &mut keyhives, b_idx);
+    //     share_ops_for_agent(indie.dupe().into(), &mut keyhives, b_idx);
     // }
 
     fn generate_content_ref() -> [u8; 32] {
