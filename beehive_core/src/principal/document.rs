--- conflicted
+++ resolved
@@ -206,18 +206,8 @@
             let new_share_secret_key = ShareSecretKey::generate(csprng);
             let new_share_key = new_share_secret_key.share_key();
             self.cgka
-<<<<<<< HEAD
-                .update(
-                    self.cgka.owner_id,
-                    new_share_key,
-                    new_share_secret_key,
-                    csprng,
-                )
+                .update(new_share_key, new_share_secret_key, csprng)
                 .map_err(EncryptError::UnableToPcsUpdate)?;
-=======
-                .update(new_share_key, new_share_secret_key, csprng)
-                .expect("FIXME");
->>>>>>> 99422add
         }
         let app_secret = self
             .cgka
