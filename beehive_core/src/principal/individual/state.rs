--- conflicted
+++ resolved
@@ -1,7 +1,4 @@
-<<<<<<< HEAD
 use super::op::{add_key::AddKeyOp, rotate_key::RotateKeyOp, KeyOp};
-=======
->>>>>>> 4c939595
 use crate::{
     crypto::{
         share_key::{ShareKey, ShareSecretKey},
@@ -91,43 +88,4 @@
 
         keys
     }
-<<<<<<< HEAD
-=======
-}
-
-impl std::hash::Hash for PrekeyState {
-    fn hash<H: std::hash::Hasher>(&self, state: &mut H) {
-        self.ops.hash(state);
-        BTreeSet::from_iter(self.keypairs.iter()).hash(state);
-    }
-}
-
-#[derive(Debug, Clone, PartialEq, Eq, Hash, Serialize, Deserialize)]
-pub enum KeyOp {
-    Add(AddKeyOp),
-    Update(ShareKeyOp),
-}
-
-impl From<AddKeyOp> for KeyOp {
-    fn from(op: AddKeyOp) -> Self {
-        Self::Add(op)
-    }
-}
-
-impl From<ShareKeyOp> for KeyOp {
-    fn from(op: ShareKeyOp) -> Self {
-        Self::Update(op)
-    }
-}
-
-#[derive(Debug, Clone, PartialEq, Eq, Hash, Serialize, Deserialize)]
-pub struct AddKeyOp {
-    pub share_key: ShareKey,
-}
-
-#[derive(Debug, Clone, PartialEq, Eq, Hash, Serialize, Deserialize)]
-pub struct ShareKeyOp {
-    pub old: ShareKey,
-    pub new: ShareKey,
->>>>>>> 4c939595
 }