--- conflicted
+++ resolved
@@ -34,16 +34,9 @@
                 ops.insert(op.into());
                 keypairs.insert(share_key, secret_key);
 
-<<<<<<< HEAD
                 Ok::<_, SigningError>((keypairs, ops))
             },
         )?;
-=======
-            let op = Signed::sign(KeyOp::Add(AddKeyOp { share_key }), signing_key);
-            ops.insert(op.into());
-            keypairs.insert(share_key, secret_key);
-        }
->>>>>>> 7ccc96e1
 
         Ok(Self { ops, keypairs })
     }
